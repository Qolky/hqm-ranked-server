--- conflicted
+++ resolved
@@ -164,30 +164,6 @@
         for _ in 0..32 {
             object_vec.push(HQMGameObject::None);
         }
-<<<<<<< HEAD
-        for x in 0..4 {
-            for y in 0..4 {
-                let i = 4*x + y;
-                object_vec[i as usize] = HQMGameObject::Puck(HQMPuck {
-                    _index: i,
-                    body: HQMBody {
-                        pos: Point3::new(15.0 + ((x-2) as f32) * 2.0, 1.5, 30.5 + ((y-2) as f32) * 2.0),
-                        linear_velocity: Vector3::new(0.0, 0.0, 0.0),
-                        rot: Matrix3::identity(),
-                        angular_velocity: Vector3::new(0.0,0.0,0.0),
-                        rot_mul: Vector3::new(223.5, 128.0, 223.5)
-                    },
-                    radius: 0.125,
-                    height: 0.0412500016391,
-                    last_player_index_1: -1,
-                    last_player_index_2: -1,
-                    last_player_index_3: -1,
-                });
-            }
-        }
-
-=======
->>>>>>> c9d3fc76
 
         HQMGame {
             objects: object_vec,
@@ -882,40 +858,7 @@
     fn create_player_object (objects: & mut Vec<HQMGameObject>, start: Point3<f32>, rot: Matrix3<f32>, hand: HQMSkaterHand, connected_player_index: i32) -> Option<usize> {
         let object_slot = HQMServer::find_empty_object_slot(& objects);
         if let Some(i) = object_slot {
-<<<<<<< HEAD
-            let linear_velocity = Vector3::new (0.0, 0.0, 0.0);
-            let mut collision_balls = Vec::with_capacity(6);
-            collision_balls.push(HQMSkaterCollisionBall::from_skater(Vector3::new(0.0, 0.0, 0.0), & start, & rot, & linear_velocity, 0.225));
-            collision_balls.push(HQMSkaterCollisionBall::from_skater(Vector3::new(0.25, 0.3125, 0.0), & start, & rot, & linear_velocity, 0.25));
-            collision_balls.push(HQMSkaterCollisionBall::from_skater(Vector3::new(-0.25, 0.3125, 0.0), & start, & rot, & linear_velocity, 0.25));
-            collision_balls.push(HQMSkaterCollisionBall::from_skater(Vector3::new(-0.1875, -0.1875, 0.0), & start, & rot, & linear_velocity, 0.1875));
-            collision_balls.push(HQMSkaterCollisionBall::from_skater(Vector3::new(0.1875, -0.1875, 0.0), & start, & rot, & linear_velocity, 0.1875));
-            collision_balls.push(HQMSkaterCollisionBall::from_skater(Vector3::new(0.0, 0.5, 0.0), & start, & rot, & linear_velocity, 0.1875));
-            objects[i] = HQMGameObject::Player(HQMSkater {
-                _index:i as i32, // Store index for quick reference
-                _connected_player_index:connected_player_index, // Store connected player for quick reference
-                body: HQMBody {
-                    pos: start,
-                    linear_velocity,
-                    rot,
-                    angular_velocity: Vector3::new (0.0, 0.0, 0.0),
-                    rot_mul: Vector3::new (2.75, 6.16, 2.35)
-                },
-                stick_pos: start,
-                stick_velocity: Vector3::new (0.0, 0.0, 0.0),
-                stick_rot: Matrix3::identity(),
-                head_rot: 0.0,
-                body_rot: 0.0,
-                height: 0.75,
-                input: HQMPlayerInput::default(),
-                old_input: HQMPlayerInput::default(),
-                stick_placement: Vector2::new(0.0, 0.0),
-                stick_placement_delta: Vector2::new(0.0, 0.0),
-                hand,
-                collision_balls
-            })
-=======
-            objects[i] = HQMGameObject::Player(HQMSkater::new(start, rot, hand));
+            objects[i] = HQMGameObject::Player(HQMSkater::new(i as i32, start, rot, hand, connected_player_index));
         }
         return object_slot;
     }
@@ -923,8 +866,7 @@
     fn create_puck_object (objects: & mut Vec<HQMGameObject>, start: Point3<f32>, rot: Matrix3<f32>) -> Option<usize> {
         let object_slot = HQMServer::find_empty_object_slot(& objects);
         if let Some(i) = object_slot {
-            objects[i] = HQMGameObject::Puck(HQMPuck::new(start, rot));
->>>>>>> c9d3fc76
+            objects[i] = HQMGameObject::Puck(HQMPuck::new(i as i32, start, rot));
         }
         return object_slot;
     }
@@ -1616,10 +1558,12 @@
         collision_balls
     }
 
-    fn new(pos: Point3<f32>, rot: Matrix3<f32>, hand: HQMSkaterHand) -> Self {
+    fn new(object_index: i32, pos: Point3<f32>, rot: Matrix3<f32>, hand: HQMSkaterHand, connected_player_index: i32) -> Self {
         let linear_velocity = Vector3::new (0.0, 0.0, 0.0);
         let mut collision_balls = HQMSkater::get_collision_balls(&pos, &rot, &linear_velocity);
         HQMSkater {
+            _index:object_index,
+            _connected_player_index:connected_player_index,
             body: HQMBody {
                 pos: pos.clone(),
                 linear_velocity,
@@ -1718,8 +1662,9 @@
 }
 
 impl HQMPuck {
-    fn new(pos: Point3<f32>, rot: Matrix3<f32>) -> Self {
+    fn new(object_index:i32,pos: Point3<f32>, rot: Matrix3<f32>) -> Self {
         HQMPuck {
+            _index:object_index,
             body: HQMBody {
                 pos,
                 linear_velocity: Vector3::new(0.0, 0.0, 0.0),
@@ -1729,6 +1674,9 @@
             },
             radius: 0.125,
             height: 0.0412500016391,
+            last_player_index_1:-1,
+            last_player_index_2:-1,
+            last_player_index_3:-1,
         }
     }
 
